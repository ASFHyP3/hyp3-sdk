--- conflicted
+++ resolved
@@ -6,12 +6,10 @@
 and this project adheres to [PEP 440](https://www.python.org/dev/peps/pep-0440/) 
 and uses [Semantic Versioning](https://semver.org/spec/v2.0.0.html).
 
-<<<<<<< HEAD
-## [3.1.0]
+## [3.3.0]
 ### Added
 * Added `HyP3.submit_insar_isce_burst_job` and `HyP3.prepare_insar_isce_burst_job` methods for submitting
   InSAR ISCE burst jobs to HyP3.
-=======
 
 ## [3.2.0]
 ### Added
@@ -22,7 +20,6 @@
 ## [3.1.0]
 ### Added
 * Added the `phase_filter_parameter` keyword argument for the `HyP3.submit_insar_job` and `HyP3.prepare_insar_job` methods.
->>>>>>> ec72fcdf
 
 ## [3.0.0]
 ### Removed
