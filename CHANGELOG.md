# Changelog

All notable changes to this project will be documented in this file.

The format is based on [Keep a Changelog](https://keepachangelog.com/en/1.0.0/),
and this project adheres to [PEP 440](https://www.python.org/dev/peps/pep-0440/) 
and uses [Semantic Versioning](https://semver.org/spec/v2.0.0.html).

<<<<<<< HEAD
## [2.2.0]
### Added
* Added `HyP3.submit_insar_isce_burst_job` and `HyP3.prepare_insar_isce_burst_job` methods for submitting
  InSAR ISCE burst jobs to HyP3.
=======
## [3.0.0]
### Removed
* Removed the `Job.subscription_id` attribute in response to the Subscriptions feature being removed from HyP3.
>>>>>>> f4368707

## [2.1.1]
### Fixed
* The `user_id` parameter has been moved to the end of the `HyP3.find_jobs` parameter list, to avoid
  introducing breaking changes for users who rely on the order of the parameters.

## [2.1.0]
### Added
* The `HyP3.find_jobs` method now includes a `user_id` parameter that allows retrieving jobs for a given user.
  If not provided, jobs are retrieved for the current user.

## [2.0.2]
### Added
* 20 m can now be provided to the `resolution` keyword argument of `hyp3.submit_rtc_job` and `hyp3.prepare_rtc_job`.

## [2.0.1]
### Fixed
* Display the improved error messages regardless of whether the Earthdata credentials were provided by a `.netrc` file.

## [2.0.0]
### Changed
* Improved error messages when Earthdata user must select Study Area or accept EULA, thanks to @kevinxmorales in #170 
### Removed
* The `hyp3_sdk.TESTING` constant has been removed in favor of mocking objects in unit tests.

## [1.7.5]
### Fixed
* Path to `README.md` in `pyproject.toml` so that there is a package description on PyPI

## [1.7.4]
### Changed
* `hyp3-sdk` now uses a `src` layout per this [recommendation](https://packaging.python.org/en/latest/discussions/src-layout-vs-flat-layout/).
* `hyp3-sdk` now only uses `pyproject.toml` for package creation now that `setuptools` recommends [not using setup.py](https://setuptools.pypa.io/en/latest/userguide/quickstart.html#setuppy-discouraged).
* `hyp3_sdk.util` is now included in the main `hyp3_sdk` API and does not need to be imported separately

## [1.7.3]
### Added
* 10 m can now be provided to the `resolution` keyword argument of `hyp3.submit_rtc_job` and `hyp3.prepare_rtc_job`.

## [1.7.2]
### Added
* In addition to `power` and `amplitude`, `decibel` can now be provided to the `scale` keyword argument of `hyp3.submit_rtc_job` and `hyp3.prepare_rtc_job`.

## [1.7.1]
### Changed
* Updated SDK example notebook to only use the ESA S2 naming convention for autoRIFT jobs.

## [1.7.0]
### Added
- Added a `processing_times` attribute to the `hyp3_sdk.Job` class to support jobs with multiple processing steps.
### Removed
- Removed the `processing_time_in_seconds` attribute from the `hyp3_sdk.Job` class.

## [1.6.1]
### Added
- `Job` now has a `subscription_id` attribute.

## [1.6.0]
### Changed
- `Job.expired()` now returns `False` if `expiration_time` is `None`.

## [1.5.1]
### Changed
- Updated return type for `HyP3.check_quota()` to reflect the case where a user has no quota.

## [1.5.0]
### Added
- Added `processing_time_in_seconds` to `Job` class.
### Removed
- `hyp3_sdk.asf_search` has been removed and its functionality has been superseded by the
  [`asf_search`](https://github.com/asfadmin/Discovery-asf_search) Python package, which provides a more comprehensive
  ASF search experience and is available on conda-forge and PyPI.

## [1.4.1](https://github.com/ASFHyP3/hyp3-sdk/compare/v1.4.1...v1.4.1)

### Fixed
- Slicing a `Batch` object will now return a new `Batch` instead of `list` of jobs
- `Batch` equality now compares the contained jobs and not object identity

## [1.4.0](https://github.com/ASFHyP3/hyp3-sdk/compare/v1.3.2...v1.4.0)

### Added
- Exposed new `include_displacement_maps` parameter for `HyP3.prepare_insar_job` and `HyP3.submit_insar_job`, which will
  cause both a line-of-sight displacement and a vertical displacement GeoTIFF to be included in the product.

### Deprecated
- The `include_los_displacement` parameter of `HyP3.prepare_insar_job` and `HyP3.submit_insar_job` has been
  deprecated in favor of the `include_displacement_maps` parameter, and will be removed in the future.
- `hyp3_sdk.asf_search` is deprecated and will be removed in future releases.
  Functionality has been superseded by the [`asf_search`](https://github.com/asfadmin/Discovery-asf_search)
  Python package, which provides a more comprehensive ASF search experience and is available on conda-forge and PyPI.
  - instead of `hyp3_sdk.asf_search.get_metadata`, try `asf_search.granule_search` or `asf_search.product_search`
  - instead of `hyp3_sdk.asf_search.get_nearest_neighbors`, try `asf_search.baseline_search.stack_from_product` or `asf_search.baseline_search.stack_from_id`

## [1.3.2](https://github.com/ASFHyP3/hyp3-sdk/compare/v1.3.1...v1.3.2)

### Added
- Exposed new `apply_water_mask` parameter for InSAR jobs in `HyP3.submit_insar_job()` and
  `HyP3.prepare_insar_job()`, which sets pixels over coastal waters and large inland waterbodies
                as invalid for phase unwrapping

## [1.3.1](https://github.com/ASFHyP3/hyp3-sdk/compare/v1.3.0...v1.3.1)

### Fixed
- Resolved an issue where `HyP3.find_jobs()` did not correctly filter results when using the `status_code` parameter

## [1.3.0](https://github.com/ASFHyP3/hyp3-sdk/compare/v1.2.0...v1.3.0)

### Added
- `extract_zipped_product` function to `hyp3_sdk.util` which will extract zipped HyP3 products
- `chunk` function to `hyp3_sdk.util` which will split a sequence into small chunks and
  is particularly useful for submitting large batches

### Changed
- HyP3 API URL constants have been renamed to be more descriptive
  - `hyp3_sdk.HyP3_PROD` is now `hyp3_sdk.PROD_API`
  - `hyp3_sdk.HyP3_TEST` is now `hyp3_sdk.TEST_API`

## [1.2.0](https://github.com/ASFHyP3/hyp3-sdk/compare/v1.1.3...v1.2.0)
  
### Added
- `Job` class now has a `logs` attribute containing links to job log files
- Added missing [container methods](https://docs.python.org/3/reference/datamodel.html#emulating-container-types) 
  - batches are now subscriptable: `batch[0]`
  - jobs can be searched for in batches:`job in batch`
  - jobs can be deleted from batches: `del batch[0]`
  - batches can be reversed now using the `reversed()` function
- `find_jobs()` now accepts datetimes with no timezone info and defaults to UTC.

### Removed
- `FoundZeroJobs` warning from `find_jobs()`

### Fixed
- [#92](https://github.com/ASFHyP3/hyp3-sdk/issues/92) -- `ImportError` being
  raised when showing a progress bar because `ipywidgets` may not always be
  installed when running in a Jupyter kernel
  
## [1.1.3](https://github.com/ASFHyP3/hyp3-sdk/compare/v1.1.2...v1.1.3)

### Added
- Exposed new `include_wrapped_phase` parameter for InSAR jobs in `HyP3.submit_insar_job()` and
  `HyP3.prepare_insar_job()`

## [1.1.2](https://github.com/ASFHyP3/hyp3-sdk/compare/v1.1.1...v1.1.2)

### Added
- Exposed new `include_dem` parameter for InSAR jobs in `HyP3.submit_insar_job()` and `HyP3.prepare_insar_job()`

## [1.1.1](https://github.com/ASFHyP3/hyp3-sdk/compare/v1.1.0...v1.1.1)

### Added
- Exposed new `include_inc_map` parameter for InSAR jobs in `HyP3.submit_insar_job()` and `HyP3.prepare_insar_job()`

## [1.1.0](https://github.com/ASFHyP3/hyp3-sdk/compare/v1.0.0...v1.1.0)

### Added
- A `dem_name` parameter has been added to `HyP3.submit_rtc_job` and `HyP3.prepare_rtc_job` to control which DEM data
  set is used for RTC processing
  - `dem_name='copernicus'` will use the [Copernicus GLO-30 Public DEM](https://registry.opendata.aws/copernicus-dem/)
  - `dem_name='legacy'` will use the DEM with the best coverage from ASF's legacy SRTM/NED data sets

## [1.0.0](https://github.com/ASFHyP3/hyp3-sdk/compare/v0.6.0...v1.0.0)

### Added
- `HyP3.find_jobs` now supports filtering by `job_type`
- `HyP3.find_jobs` now pages through truncated responses to get all requested jobs
- `hyp3_sdk.exceptions` now includes `ServerError` for exceptions that are a result of 
  system errors.

### Changed
- `hyp3_sdk.exceptions` now has `HyP3SDKError` as a module base exception, and `HyP3Error` is now specific
  errors in the `hyp3` submodule
- `HyP3.find_jobs` argument `status` renamed to `status_code` to be consistent with api-spec

## [0.6.0](https://github.com/ASFHyP3/hyp3-sdk/compare/v0.5.0...v0.6.0)

### Added
- `asf_search` module will now raise an `exceptions.ASFSearchError` when it encounters problems and
  will include the Search API response details
- `HyP3.__init__` now accepts a `prompt=True` (default `False`) keyword argument
  which will prompt users for their username or password if not provided

### Changed
- HyP3 prepare and submit methods now include processing options as named parameters
- Exceptions raised for HyP3 errors will include the HyP3 API response details
- `asf_search.get_nearest_neighbors` is no longer dependent on state vector information in CMR
  - now limited to Sentinel-1 granules
  - now raises `ASFSearchError` when the reference granule cannot be found
  - results no longer include `perpendicularBaseline` or `temporalBaseline` fields

### Fixed
- `get_authenticated_session` now correctly throws `AuthenticationError` when no `.netrc` file
  exists and no credentials are provided


## [0.5.0](https://github.com/ASFHyP3/hyp3-sdk/compare/v0.4.0...v0.5.0)

### Added
- Methods to prepare jobs for submission to HyP3
  - `HyP3.prepare_autorift_job`
  - `HyP3.prepare_rtc_job`
  - `HyP3.prepare_insar_job`
- `HyP3.watch`, `Job.download_files`, and `Batch.download_files` now display progress bars
    
### Changed
- HyP3 `Job` objects provide a better string representation
  ```python
  >>> print(job)
  HyP3 RTC_GAMMA job dd884703-cdbf-47ff-848c-de1e2b9917c1
  ```

- HyP3 `Batch` objects
  - are now iterable
  - provide a better string representation
    ```python
    >>> print(batch)
    2 HyP3 Jobs: 0 succeeded, 0 failed, 2 running, 0 pending.
    ```

- HyP3 submit methods will always return a `Batch` containing the submitted job(s)
- `HyP3.submit_job_dict` has been renamed to `HyP3.submit_prepared_jobs` and can
  submit one or more prepared job dictionaries.
- `Job.download_files` and `Batch.download_files` will (optionally) create the
  download location if it doesn't exist
- `Hyp3._get_job_by_id` has been made public and renamed to `Hyp3.get_job_by_id`

## [0.4.0](https://github.com/ASFHyP3/hyp3-sdk/compare/v0.3.3...v0.4.0)

### Added
- `hyp3_sdk.asf_search` module to find granule(s) metadata, and a granule's nearest neighbors for InSAR

##  [0.3.3](https://github.com/ASFHyP3/hyp3-sdk/compare/v0.3.2...v0.3.3)

### Added
- SDK will attach a `User-Agent` statement like `hyp3_sdk/VERSION` to all API interactions

### Changed
- Providing a job list to `Batch.__init__()` is now optional; an empty batch will 
  be created if the job list is not provided
- `Batch.__init__()` no longer issues a warning when creating an empty batch
- `HyP3.find_jobs()` will now issue a warning when a zero jobs were found

## [0.3.2](https://github.com/ASFHyP3/hyp3-sdk/compare/v0.3.1...v0.3.2)

### Changed
- `Job.download_files` and `Batch.download_files` now default to downloading to working directory

### Fixed
- Corrected syntax errors in documentation examples

## [0.3.1](https://github.com/ASFHyP3/hyp3-sdk/compare/v0.3.0...v0.3.1)

### Changed
- Correctly specifies the minimum python version (3.8) in `setup.py`
- Job.download_files and `Batch.download_files` now except strings for location in addition to `pathlib.Path`
- Updated documentation to represent version 0.3.0

## [0.3.0](https://github.com/ASFHyP3/hyp3-sdk/compare/v0.2.1...v0.2.2)

### Changed
- This is a complete refactor of the API, please view updated documentation.
- API responses now return Batch objects if multiple jobs present.
- Job and Batch objects now have the following member functions to help with common tasks
- API can now watch Jobs or Batches for completion
- Jobs are no longer created then submitted, instead submission through the API is how to get Jobs 
- hyp3-sdk has dropped support for python <= 3.7

## [0.2.2](https://github.com/ASFHyP3/hyp3-sdk/compare/v0.2.1...v0.2.2)

### Added
- typehints and docstrings throughout the SDK for auto-documentation of the API

### Changed
- Documentation now is mainly contained in [The HyP3 Docs](https://asfhyp3.github.io/)
  and the README just contains quick installation and usage information

## [0.2.1](https://github.com/ASFHyP3/hyp3-sdk/compare/v0.2.0...v0.2.1)

### Changed
- Updated the documentation with mostly minor style and language changes

## [0.2.0](https://github.com/ASFHyP3/hyp3-sdk/compare/v0.1.1...v0.2.0)

### Added
- `hyp3.get_jobs` now accepts a `name` parameter to search by job name

## [0.1.1](https://github.com/ASFHyP3/hyp3-sdk/compare/v0.1.0...v0.1.1)

### Fixed
- Removed space from auth URL that prevents successful sign in

## [0.1.0](https://github.com/ASFHyP3/hyp3-sdk/compare/v0.0.0...v0.1.0)

### Added
- HyP3 module
  - HyP3 class which wraps a hyp3 API
  - Job class used to define Jobs to submit and are created with the `make_[job_type]_job()`
     factory functions<|MERGE_RESOLUTION|>--- conflicted
+++ resolved
@@ -6,16 +6,14 @@
 and this project adheres to [PEP 440](https://www.python.org/dev/peps/pep-0440/) 
 and uses [Semantic Versioning](https://semver.org/spec/v2.0.0.html).
 
-<<<<<<< HEAD
-## [2.2.0]
+## [3.1.0]
 ### Added
 * Added `HyP3.submit_insar_isce_burst_job` and `HyP3.prepare_insar_isce_burst_job` methods for submitting
   InSAR ISCE burst jobs to HyP3.
-=======
+
 ## [3.0.0]
 ### Removed
 * Removed the `Job.subscription_id` attribute in response to the Subscriptions feature being removed from HyP3.
->>>>>>> f4368707
 
 ## [2.1.1]
 ### Fixed
