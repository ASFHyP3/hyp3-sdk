# Changelog

All notable changes to this project will be documented in this file.

The format is based on [Keep a Changelog](https://keepachangelog.com/en/1.0.0/),
and this project adheres to [PEP 440](https://www.python.org/dev/peps/pep-0440/) 
and uses [Semantic Versioning](https://semver.org/spec/v2.0.0.html).

## [6.1.0]

### Added
<<<<<<< HEAD
* New functionality in `stac.py` that allows users to create STAC collections from Batches of HyP3 Burst InSAR jobs
=======
* `HyP3.costs` method to retrieve the job cost lookup table, following the addition of the `/costs` API endpoint in HyP3 v6.2.0
* `Batch.total_credit_cost` method to calculate the total credit cost for a batch of jobs
>>>>>>> d054d3de

## [6.0.0]
This release accommodates changes to the HyP3 API schema introduced in HyP3 v6.0.0

### Added
* `credit_cost` attribute to the `Job` class
* `HyP3.check_credits` method to determine your remaining processing credits

### Changed
* `HyP3.my_info()`: A new `remaining_credits` field replaces the `quota` field in the return value
* `HyP3.check_quota` may return a float or an integer if the user has processing credits

### Deprecated
* `HyP3.check_quota` has been deprecated in favor of `HyP3.check_credits`

## [5.0.0]
### Removed
* `legacy` option for the `dem_name` argument of `HyP3.prepare_rtc_job()` and `HyP3.submit_rtc_job()`.

## [4.0.0]
### Added
* The HyP3 SDK now explicitly supports Python 3.9-3.12
* Added `HyP3.submit_insar_isce_burst_job` and `HyP3.prepare_insar_isce_burst_job` methods for submitting
  InSAR ISCE burst jobs to HyP3.
* A `pending` method to the `Job` class.
* A `pending` argument to the `Batch.filter_jobs()` method.

### Changed
* The order of the arguments for `Batch.filter_jobs()`. The new order is `succeeded, pending, running, failed, include_expired`.

### Removed
* Support for Python 3.8 has been dropped.

### Fixed
* The `running` method of the `Job` class now only returns `True` if job has status `RUNNING`. Jobs in the `PENDING` state now return `True` when calling the `pending` method of `Job`.

## [3.1.0]
### Added
* Added the `phase_filter_parameter` keyword argument for the `HyP3.submit_insar_job` and `HyP3.prepare_insar_job` methods.

## [3.0.0]
### Removed
* Removed the `Job.subscription_id` attribute in response to the Subscriptions feature being removed from HyP3.

## [2.1.1]
### Fixed
* The `user_id` parameter has been moved to the end of the `HyP3.find_jobs` parameter list, to avoid
  introducing breaking changes for users who rely on the order of the parameters.

## [2.1.0]
### Added
* The `HyP3.find_jobs` method now includes a `user_id` parameter that allows retrieving jobs for a given user.
  If not provided, jobs are retrieved for the current user.

## [2.0.2]
### Added
* 20 m can now be provided to the `resolution` keyword argument of `hyp3.submit_rtc_job` and `hyp3.prepare_rtc_job`.

## [2.0.1]
### Fixed
* Display the improved error messages regardless of whether the Earthdata credentials were provided by a `.netrc` file.

## [2.0.0]
### Changed
* Improved error messages when Earthdata user must select Study Area or accept EULA, thanks to @kevinxmorales in #170 
### Removed
* The `hyp3_sdk.TESTING` constant has been removed in favor of mocking objects in unit tests.

## [1.7.5]
### Fixed
* Path to `README.md` in `pyproject.toml` so that there is a package description on PyPI

## [1.7.4]
### Changed
* `hyp3-sdk` now uses a `src` layout per this [recommendation](https://packaging.python.org/en/latest/discussions/src-layout-vs-flat-layout/).
* `hyp3-sdk` now only uses `pyproject.toml` for package creation now that `setuptools` recommends [not using setup.py](https://setuptools.pypa.io/en/latest/userguide/quickstart.html#setuppy-discouraged).
* `hyp3_sdk.util` is now included in the main `hyp3_sdk` API and does not need to be imported separately

## [1.7.3]
### Added
* 10 m can now be provided to the `resolution` keyword argument of `hyp3.submit_rtc_job` and `hyp3.prepare_rtc_job`.

## [1.7.2]
### Added
* In addition to `power` and `amplitude`, `decibel` can now be provided to the `scale` keyword argument of `hyp3.submit_rtc_job` and `hyp3.prepare_rtc_job`.

## [1.7.1]
### Changed
* Updated SDK example notebook to only use the ESA S2 naming convention for autoRIFT jobs.

## [1.7.0]
### Added
- Added a `processing_times` attribute to the `hyp3_sdk.Job` class to support jobs with multiple processing steps.
### Removed
- Removed the `processing_time_in_seconds` attribute from the `hyp3_sdk.Job` class.

## [1.6.1]
### Added
- `Job` now has a `subscription_id` attribute.

## [1.6.0]
### Changed
- `Job.expired()` now returns `False` if `expiration_time` is `None`.

## [1.5.1]
### Changed
- Updated return type for `HyP3.check_quota()` to reflect the case where a user has no quota.

## [1.5.0]
### Added
- Added `processing_time_in_seconds` to `Job` class.
### Removed
- `hyp3_sdk.asf_search` has been removed and its functionality has been superseded by the
  [`asf_search`](https://github.com/asfadmin/Discovery-asf_search) Python package, which provides a more comprehensive
  ASF search experience and is available on conda-forge and PyPI.

## [1.4.1](https://github.com/ASFHyP3/hyp3-sdk/compare/v1.4.1...v1.4.1)

### Fixed
- Slicing a `Batch` object will now return a new `Batch` instead of `list` of jobs
- `Batch` equality now compares the contained jobs and not object identity

## [1.4.0](https://github.com/ASFHyP3/hyp3-sdk/compare/v1.3.2...v1.4.0)

### Added
- Exposed new `include_displacement_maps` parameter for `HyP3.prepare_insar_job` and `HyP3.submit_insar_job`, which will
  cause both a line-of-sight displacement and a vertical displacement GeoTIFF to be included in the product.

### Deprecated
- The `include_los_displacement` parameter of `HyP3.prepare_insar_job` and `HyP3.submit_insar_job` has been
  deprecated in favor of the `include_displacement_maps` parameter, and will be removed in the future.
- `hyp3_sdk.asf_search` is deprecated and will be removed in future releases.
  Functionality has been superseded by the [`asf_search`](https://github.com/asfadmin/Discovery-asf_search)
  Python package, which provides a more comprehensive ASF search experience and is available on conda-forge and PyPI.
  - instead of `hyp3_sdk.asf_search.get_metadata`, try `asf_search.granule_search` or `asf_search.product_search`
  - instead of `hyp3_sdk.asf_search.get_nearest_neighbors`, try `asf_search.baseline_search.stack_from_product` or `asf_search.baseline_search.stack_from_id`

## [1.3.2](https://github.com/ASFHyP3/hyp3-sdk/compare/v1.3.1...v1.3.2)

### Added
- Exposed new `apply_water_mask` parameter for InSAR jobs in `HyP3.submit_insar_job()` and
  `HyP3.prepare_insar_job()`, which sets pixels over coastal waters and large inland waterbodies
                as invalid for phase unwrapping

## [1.3.1](https://github.com/ASFHyP3/hyp3-sdk/compare/v1.3.0...v1.3.1)

### Fixed
- Resolved an issue where `HyP3.find_jobs()` did not correctly filter results when using the `status_code` parameter

## [1.3.0](https://github.com/ASFHyP3/hyp3-sdk/compare/v1.2.0...v1.3.0)

### Added
- `extract_zipped_product` function to `hyp3_sdk.util` which will extract zipped HyP3 products
- `chunk` function to `hyp3_sdk.util` which will split a sequence into small chunks and
  is particularly useful for submitting large batches

### Changed
- HyP3 API URL constants have been renamed to be more descriptive
  - `hyp3_sdk.HyP3_PROD` is now `hyp3_sdk.PROD_API`
  - `hyp3_sdk.HyP3_TEST` is now `hyp3_sdk.TEST_API`

## [1.2.0](https://github.com/ASFHyP3/hyp3-sdk/compare/v1.1.3...v1.2.0)
  
### Added
- `Job` class now has a `logs` attribute containing links to job log files
- Added missing [container methods](https://docs.python.org/3/reference/datamodel.html#emulating-container-types) 
  - batches are now subscriptable: `batch[0]`
  - jobs can be searched for in batches:`job in batch`
  - jobs can be deleted from batches: `del batch[0]`
  - batches can be reversed now using the `reversed()` function
- `find_jobs()` now accepts datetimes with no timezone info and defaults to UTC.

### Removed
- `FoundZeroJobs` warning from `find_jobs()`

### Fixed
- [#92](https://github.com/ASFHyP3/hyp3-sdk/issues/92) -- `ImportError` being
  raised when showing a progress bar because `ipywidgets` may not always be
  installed when running in a Jupyter kernel
  
## [1.1.3](https://github.com/ASFHyP3/hyp3-sdk/compare/v1.1.2...v1.1.3)

### Added
- Exposed new `include_wrapped_phase` parameter for InSAR jobs in `HyP3.submit_insar_job()` and
  `HyP3.prepare_insar_job()`

## [1.1.2](https://github.com/ASFHyP3/hyp3-sdk/compare/v1.1.1...v1.1.2)

### Added
- Exposed new `include_dem` parameter for InSAR jobs in `HyP3.submit_insar_job()` and `HyP3.prepare_insar_job()`

## [1.1.1](https://github.com/ASFHyP3/hyp3-sdk/compare/v1.1.0...v1.1.1)

### Added
- Exposed new `include_inc_map` parameter for InSAR jobs in `HyP3.submit_insar_job()` and `HyP3.prepare_insar_job()`

## [1.1.0](https://github.com/ASFHyP3/hyp3-sdk/compare/v1.0.0...v1.1.0)

### Added
- A `dem_name` parameter has been added to `HyP3.submit_rtc_job` and `HyP3.prepare_rtc_job` to control which DEM data
  set is used for RTC processing
  - `dem_name='copernicus'` will use the [Copernicus GLO-30 Public DEM](https://registry.opendata.aws/copernicus-dem/)
  - `dem_name='legacy'` will use the DEM with the best coverage from ASF's legacy SRTM/NED data sets

## [1.0.0](https://github.com/ASFHyP3/hyp3-sdk/compare/v0.6.0...v1.0.0)

### Added
- `HyP3.find_jobs` now supports filtering by `job_type`
- `HyP3.find_jobs` now pages through truncated responses to get all requested jobs
- `hyp3_sdk.exceptions` now includes `ServerError` for exceptions that are a result of 
  system errors.

### Changed
- `hyp3_sdk.exceptions` now has `HyP3SDKError` as a module base exception, and `HyP3Error` is now specific
  errors in the `hyp3` submodule
- `HyP3.find_jobs` argument `status` renamed to `status_code` to be consistent with api-spec

## [0.6.0](https://github.com/ASFHyP3/hyp3-sdk/compare/v0.5.0...v0.6.0)

### Added
- `asf_search` module will now raise an `exceptions.ASFSearchError` when it encounters problems and
  will include the Search API response details
- `HyP3.__init__` now accepts a `prompt=True` (default `False`) keyword argument
  which will prompt users for their username or password if not provided

### Changed
- HyP3 prepare and submit methods now include processing options as named parameters
- Exceptions raised for HyP3 errors will include the HyP3 API response details
- `asf_search.get_nearest_neighbors` is no longer dependent on state vector information in CMR
  - now limited to Sentinel-1 granules
  - now raises `ASFSearchError` when the reference granule cannot be found
  - results no longer include `perpendicularBaseline` or `temporalBaseline` fields

### Fixed
- `get_authenticated_session` now correctly throws `AuthenticationError` when no `.netrc` file
  exists and no credentials are provided


## [0.5.0](https://github.com/ASFHyP3/hyp3-sdk/compare/v0.4.0...v0.5.0)

### Added
- Methods to prepare jobs for submission to HyP3
  - `HyP3.prepare_autorift_job`
  - `HyP3.prepare_rtc_job`
  - `HyP3.prepare_insar_job`
- `HyP3.watch`, `Job.download_files`, and `Batch.download_files` now display progress bars
    
### Changed
- HyP3 `Job` objects provide a better string representation
  ```python
  >>> print(job)
  HyP3 RTC_GAMMA job dd884703-cdbf-47ff-848c-de1e2b9917c1
  ```

- HyP3 `Batch` objects
  - are now iterable
  - provide a better string representation
    ```python
    >>> print(batch)
    2 HyP3 Jobs: 0 succeeded, 0 failed, 2 running, 0 pending.
    ```

- HyP3 submit methods will always return a `Batch` containing the submitted job(s)
- `HyP3.submit_job_dict` has been renamed to `HyP3.submit_prepared_jobs` and can
  submit one or more prepared job dictionaries.
- `Job.download_files` and `Batch.download_files` will (optionally) create the
  download location if it doesn't exist
- `Hyp3._get_job_by_id` has been made public and renamed to `Hyp3.get_job_by_id`

## [0.4.0](https://github.com/ASFHyP3/hyp3-sdk/compare/v0.3.3...v0.4.0)

### Added
- `hyp3_sdk.asf_search` module to find granule(s) metadata, and a granule's nearest neighbors for InSAR

##  [0.3.3](https://github.com/ASFHyP3/hyp3-sdk/compare/v0.3.2...v0.3.3)

### Added
- SDK will attach a `User-Agent` statement like `hyp3_sdk/VERSION` to all API interactions

### Changed
- Providing a job list to `Batch.__init__()` is now optional; an empty batch will 
  be created if the job list is not provided
- `Batch.__init__()` no longer issues a warning when creating an empty batch
- `HyP3.find_jobs()` will now issue a warning when a zero jobs were found

## [0.3.2](https://github.com/ASFHyP3/hyp3-sdk/compare/v0.3.1...v0.3.2)

### Changed
- `Job.download_files` and `Batch.download_files` now default to downloading to working directory

### Fixed
- Corrected syntax errors in documentation examples

## [0.3.1](https://github.com/ASFHyP3/hyp3-sdk/compare/v0.3.0...v0.3.1)

### Changed
- Correctly specifies the minimum python version (3.8) in `setup.py`
- Job.download_files and `Batch.download_files` now except strings for location in addition to `pathlib.Path`
- Updated documentation to represent version 0.3.0

## [0.3.0](https://github.com/ASFHyP3/hyp3-sdk/compare/v0.2.1...v0.2.2)

### Changed
- This is a complete refactor of the API, please view updated documentation.
- API responses now return Batch objects if multiple jobs present.
- Job and Batch objects now have the following member functions to help with common tasks
- API can now watch Jobs or Batches for completion
- Jobs are no longer created then submitted, instead submission through the API is how to get Jobs 
- hyp3-sdk has dropped support for python <= 3.7

## [0.2.2](https://github.com/ASFHyP3/hyp3-sdk/compare/v0.2.1...v0.2.2)

### Added
- typehints and docstrings throughout the SDK for auto-documentation of the API

### Changed
- Documentation now is mainly contained in [The HyP3 Docs](https://asfhyp3.github.io/)
  and the README just contains quick installation and usage information

## [0.2.1](https://github.com/ASFHyP3/hyp3-sdk/compare/v0.2.0...v0.2.1)

### Changed
- Updated the documentation with mostly minor style and language changes

## [0.2.0](https://github.com/ASFHyP3/hyp3-sdk/compare/v0.1.1...v0.2.0)

### Added
- `hyp3.get_jobs` now accepts a `name` parameter to search by job name

## [0.1.1](https://github.com/ASFHyP3/hyp3-sdk/compare/v0.1.0...v0.1.1)

### Fixed
- Removed space from auth URL that prevents successful sign in

## [0.1.0](https://github.com/ASFHyP3/hyp3-sdk/compare/v0.0.0...v0.1.0)

### Added
- HyP3 module
  - HyP3 class which wraps a hyp3 API
  - Job class used to define Jobs to submit and are created with the `make_[job_type]_job()`
     factory functions<|MERGE_RESOLUTION|>--- conflicted
+++ resolved
@@ -6,15 +6,18 @@
 and this project adheres to [PEP 440](https://www.python.org/dev/peps/pep-0440/) 
 and uses [Semantic Versioning](https://semver.org/spec/v2.0.0.html).
 
+## [6.2.0]
+
+### Added
+* New functionality in `stac.py` that allows users to create STAC collections from Batches of HyP3 Burst InSAR/RTC jobs
+* New functionality in `load.py` that allows users to load HyP3 collection directly into Xarray objects
+* Ability to reformat a HyP3 InSAR Xarray into MintPy-compatible hdf5 files
+
 ## [6.1.0]
 
 ### Added
-<<<<<<< HEAD
-* New functionality in `stac.py` that allows users to create STAC collections from Batches of HyP3 Burst InSAR jobs
-=======
 * `HyP3.costs` method to retrieve the job cost lookup table, following the addition of the `/costs` API endpoint in HyP3 v6.2.0
 * `Batch.total_credit_cost` method to calculate the total credit cost for a batch of jobs
->>>>>>> d054d3de
 
 ## [6.0.0]
 This release accommodates changes to the HyP3 API schema introduced in HyP3 v6.0.0
