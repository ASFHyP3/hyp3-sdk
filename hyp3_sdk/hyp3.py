import math
import time
import warnings
from datetime import datetime
from functools import singledispatchmethod
from typing import List, Literal, Optional, Union
from urllib.parse import urljoin

from requests.exceptions import HTTPError, RequestException
from tqdm.auto import tqdm

import hyp3_sdk
from hyp3_sdk.exceptions import HyP3Error
from hyp3_sdk.jobs import Batch, Job
from hyp3_sdk.util import get_authenticated_session

HYP3_PROD = 'https://hyp3-api.asf.alaska.edu'
HYP3_TEST = 'https://hyp3-test-api.asf.alaska.edu'


class HyP3:
    """A python wrapper around the HyP3 API"""

    def __init__(self, api_url: str = HYP3_PROD, username: Optional = None, password: Optional = None):
        """
        Args:
            api_url: Address of the HyP3 API
            username: Username for authenticating to urs.earthdata.nasa.gov.
                Both username and password must be provided if either is provided.
            password: Password for authenticating to urs.earthdata.nasa.gov.
                Both username and password must be provided if either is provided.
        """
        self.url = api_url
        self.session = get_authenticated_session(username, password)
        self.session.headers.update({'User-Agent': f'{hyp3_sdk.__name__}/{hyp3_sdk.__version__}'})

    def find_jobs(self, start: Optional[datetime] = None, end: Optional[datetime] = None,
                  status: Optional[str] = None, name: Optional[str] = None) -> Batch:
        """Gets a Batch of jobs from HyP3 matching the provided search criteria

        Args:
            start: only jobs submitted after given time
            end: only jobs submitted before given time
            status: only jobs matching this status (SUCCEEDED, FAILED, RUNNING, PENDING)
            name: only jobs with this name

        Returns:
            A Batch object containing the found jobs
        """
        params = {}
        if name is not None:
            params['name'] = name
        if start is not None:
            params['start'] = start.isoformat(timespec='seconds')
            if start.tzinfo is None:
                params['start'] += 'Z'
        if end is not None:
            params['end'] = end.isoformat(timespec='seconds')
            if end.tzinfo is None:
                params['end'] += 'Z'
        if status is not None:
            params['status_code'] = status

        response = self.session.get(urljoin(self.url, '/jobs'), params=params)
        try:
            response.raise_for_status()
        except HTTPError:
            raise HyP3Error(f'Error while trying to query {response.url}')
        jobs = [Job.from_dict(job) for job in response.json()['jobs']]
        if not jobs:
            warnings.warn('Found zero jobs', UserWarning)
        return Batch(jobs)

    def get_job_by_id(self, job_id: str) -> Job:
        """Get job by job ID

        Args:
            job_id: A job ID

        Returns:
            A Job object
        """
        try:
            response = self.session.get(urljoin(self.url, f'/jobs/{job_id}'))
            response.raise_for_status()
        except RequestException:
            raise HyP3Error(f'Unable to get job by ID {job_id}')
        return Job.from_dict(response.json())

    @singledispatchmethod
    def watch(self, job_or_batch: Union[Batch, Job], timeout: int = 10800, interval: Union[int, float] = 60):
        """Watch jobs until they complete

        Args:
            job_or_batch: A Batch or Job object of jobs to watch
            timeout: How long to wait until exiting in seconds
            interval: How often to check for updates in seconds

        Returns:
            A Batch or Job object with refreshed watched jobs
        """
        raise NotImplementedError(f'Cannot watch {type(job_or_batch)} type object')

    @watch.register
    def _watch_batch(self, batch: Batch, timeout: int = 10800, interval: Union[int, float] = 60):
        iterations_until_timeout = math.ceil(timeout / interval)
        bar_format = '{l_bar}{bar}| {n_fmt}/{total_fmt} [{postfix[0]}]'
        with tqdm(total=len(batch), bar_format=bar_format, postfix=[f'timeout in {timeout} s']) as progress_bar:
            for ii in range(iterations_until_timeout):
                batch = self.refresh(batch)

                counts = batch._count_statuses()
                complete = counts['SUCCEEDED'] + counts['FAILED']

                progress_bar.postfix = [f'timeout in {timeout - ii * interval}s']
                # to control n/total manually; update is n += value
                progress_bar.n = complete
                progress_bar.update(0)

                if batch.complete():
                    return batch
                time.sleep(interval)
        raise HyP3Error(f'Timeout occurred while waiting for {batch}')

    @watch.register
    def _watch_job(self, job: Job, timeout: int = 10800, interval: Union[int, float] = 60):
        iterations_until_timeout = math.ceil(timeout / interval)
        bar_format = '{n_fmt}/{total_fmt} [{postfix[0]}]'
        with tqdm(total=1, bar_format=bar_format, postfix=[f'timeout in {timeout} s']) as progress_bar:
            for ii in range(iterations_until_timeout):
                job = self.refresh(job)
                progress_bar.postfix = [f'timeout in {timeout - ii * interval}s']
                progress_bar.update(int(job.complete()))

                if job.complete():
                    return job
                time.sleep(interval)
        raise HyP3Error(f'Timeout occurred while waiting for {job}')

    @singledispatchmethod
    def refresh(self, job_or_batch: Union[Batch, Job]) -> Union[Batch, Job]:
        """Refresh each jobs' information

        Args:
            job_or_batch: A Batch of Job object to refresh

        Returns:
            A Batch or Job object with refreshed information
        """
        raise NotImplementedError(f'Cannot refresh {type(job_or_batch)} type object')

    @refresh.register
    def _refresh_batch(self, batch: Batch):
        jobs = []
        for job in batch.jobs:
            jobs.append(self.refresh(job))
        return Batch(jobs)

    @refresh.register
    def _refresh_job(self, job: Job):
        return self.get_job_by_id(job.job_id)

    def submit_prepared_jobs(self, prepared_jobs: Union[dict, List[dict]]) -> Batch:
        """Submit a prepared job dictionary, or list of prepared job dictionaries

        Args:
            prepared_jobs: A prepared job dictionary, or list of prepared job dictionaries

        Returns:
            A Batch object containing the submitted job(s)
        """
        if isinstance(prepared_jobs, dict):
            payload = {'jobs': [prepared_jobs]}
        else:
            payload = {'jobs': prepared_jobs}

        response = self.session.post(urljoin(self.url, '/jobs'), json=payload)
        try:
            response.raise_for_status()
        except HTTPError as e:
            raise HyP3Error(str(e))

        batch = Batch()
        for job in response.json()['jobs']:
            batch += Job.from_dict(job)
        return batch

    def submit_autorift_job(self, granule1: str, granule2: str, name: Optional[str] = None) -> Batch:
        """Submit an autoRIFT job

        Args:
            granule1: The first granule (scene) to use
            granule2: The second granule (scene) to use
            name: A name for the job

        Returns:
            A Batch object containing the autoRIFT job
        """
        job_dict = self.prepare_autorift_job(granule1, granule2, name=name)
        return self.submit_prepared_jobs(prepared_jobs=job_dict)

    @classmethod
    def prepare_autorift_job(cls, granule1: str, granule2: str, name: Optional[str] = None) -> dict:
        """Submit an autoRIFT job

        Args:
            granule1: The first granule (scene) to use
            granule2: The second granule (scene) to use
            name: A name for the job

        Returns:
            A dictionary containing the prepared autoRIFT job
        """
        job_dict = {
            'job_parameters': {'granules': [granule1, granule2]},
            'job_type': 'AUTORIFT',
        }
        if name is not None:
            job_dict['name'] = name
        return job_dict

    def submit_rtc_job(self,
                       granule: str,
                       name: Optional[str] = None,
<<<<<<< HEAD
                       dem_matching: Optional[bool] = None,
                       include_dem: Optional[bool] = None,
                       include_inc_map: Optional[bool] = None,
                       include_scattering_area: Optional[bool] = None,
                       radiometry: Literal['sigma0', 'gamma0'] = None,
                       resolution: Literal[30] = None,
                       scale: Literal['amplitude', 'power'] = None,
                       speckle_filter: Optional[bool] = None,
                       **kwargs) -> Batch:
=======
                       dem_matching: bool = False,
                       include_dem: bool = False,
                       include_inc_map: bool = False,
                       include_rgb: bool = False,
                       include_scattering_area: bool = False,
                       radiometry: Literal['sigma0', 'gamma0'] = 'gamma0',
                       resolution: Literal[30] = 30,
                       scale: Literal['amplitude', 'power'] = 'power',
                       speckle_filter: bool = False) -> Batch:
>>>>>>> 5cb60770
        """Submit an RTC job

        Args:
            granule: The granule (scene) to use
            name: A name for the job
            dem_matching: Coregisters SAR data to the DEM, rather than using dead reckoning based on orbit files
            include_dem: Include the DEM file in the product package
            include_inc_map: Include the incidence angle map in the product package
<<<<<<< HEAD
            include_scattering_area: Include the scattering area in the product package
            radiometry: Backscatter coefficient normalization, either by ground area (sigma0) or illuminated area
            projected into the look direction (gamma0)
            resolution: Desired output pixel spacing in meters
            scale: Scale of output image; either power or amplitude
            speckle_filter: Apply an Enhanced Lee speckle filter
            **kwargs: Extra job parameters specifying custom processing options
=======
            include_rgb: Include a false-color RGB decomposition in the product package for dual-pol granules
            (ignored for single-pol granules)
            include_scattering_area: Include the scattering area in the product package
            radiometry: Backscatter coefficient normalization, either by ground area (sigma0) or illuminated area
                projected into the look direction (gamma0)
            resolution: Desired output pixel spacing in meters
            scale: Scale of output image; either power or amplitude
            speckle_filter: Apply an Enhanced Lee speckle filter
>>>>>>> 5cb60770

        Returns:
            A Batch object containing the RTC job
        """
        arguments = locals()
<<<<<<< HEAD
        arguments.update(kwargs)
        arguments.pop('kwargs')
=======
>>>>>>> 5cb60770
        arguments.pop('self')
        job_dict = self.prepare_rtc_job(**arguments)
        return self.submit_prepared_jobs(prepared_jobs=job_dict)

    @classmethod
    def prepare_rtc_job(cls,
                        granule: str,
                        name: Optional[str] = None,
<<<<<<< HEAD
                        dem_matching: Optional[bool] = None,
                        include_dem: Optional[bool] = None,
                        include_inc_map: Optional[bool] = None,
                        include_scattering_area: Optional[bool] = None,
                       radiometry: Literal['sigma0', 'gamma0'] = None,
                       resolution: Literal[30] = None,
                       scale: Literal['amplitude', 'power'] = None,
                        speckle_filter: Optional[bool] = None,
                        **kwargs) -> dict:
=======
                        dem_matching: bool = False,
                        include_dem: bool = False,
                        include_inc_map: bool = False,
                        include_rgb: bool = False,
                        include_scattering_area: bool = False,
                        radiometry: Literal['sigma0', 'gamma0'] = 'gamma0',
                        resolution: Literal[30] = 30,
                        scale: Literal['amplitude', 'power'] = 'power',
                        speckle_filter: bool = False) -> dict:
>>>>>>> 5cb60770
        """Submit an RTC job

        Args:
            granule: The granule (scene) to use
            name: A name for the job
            dem_matching: Coregisters SAR data to the DEM, rather than using dead reckoning based on orbit files
            include_dem: Include the DEM file in the product package
            include_inc_map: Include the incidence angle map in the product package
<<<<<<< HEAD
            include_scattering_area: Include the scattering area in the product package
            radiometry: Backscatter coefficient normalization, either by ground area (sigma0) or illuminated area
            projected into the look direction (gamma0)
            resolution: Desired output pixel spacing in meters
            scale: Scale of output image; either power or amplitude
            speckle_filter: Apply an Enhanced Lee speckle filter
            **kwargs: Extra job parameters specifying custom processing options
=======
            include_rgb: Include a false-color RGB decomposition in the product package for dual-pol granules
            (ignored for single-pol granules)
            include_scattering_area: Include the scattering area in the product package
            radiometry: Backscatter coefficient normalization, either by ground area (sigma0) or illuminated area
                projected into the look direction (gamma0)
            resolution: Desired output pixel spacing in meters
            scale: Scale of output image; either power or amplitude
            speckle_filter: Apply an Enhanced Lee speckle filter
>>>>>>> 5cb60770

        Returns:
            A dictionary containing the prepared RTC job
        """
        job_parameters = locals().copy()
<<<<<<< HEAD
        job_parameters.update(kwargs)
        for key in ['kwargs', 'granule', 'name', 'cls']:
            job_parameters.pop(key, None)

        job_dict = {
            'job_parameters': {'granules': [granule], **{k: v for k, v in job_parameters.items() if v is not None}},
=======
        for key in ['granule', 'name', 'cls']:
            job_parameters.pop(key, None)

        job_dict = {
            'job_parameters': {'granules': [granule], **job_parameters},
>>>>>>> 5cb60770
            'job_type': 'RTC_GAMMA',
        }
        if name is not None:
            job_dict['name'] = name
        return job_dict

    def submit_insar_job(self,
                         granule1: str,
                         granule2: str,
                         name: Optional[str] = None,
<<<<<<< HEAD
                         include_look_vectors: Optional[bool] = None,
                         include_los_displacement: Optional[bool] = None,
                         looks: Literal['10x2', '20x2'] = None,
                         **kwargs) -> Batch:
=======
                         include_look_vectors: bool = False,
                         include_los_displacement: bool = False,
                         looks: Literal['20x4', '10x2'] = '20x4') -> Batch:
>>>>>>> 5cb60770
        """Submit an InSAR job

        Args:
            granule1: The first granule (scene) to use
            granule2: The second granule (scene) to use
            name: A name for the job
            include_look_vectors: Include the look vector theta and phi files in the product package
            include_los_displacement: Include a GeoTIFF in the product package containing displacement values
<<<<<<< HEAD
            along the Line-Of-Sight (LOS)
            looks: Number of looks to take in range and azimuth
            **kwargs: Extra job parameters specifying custom processing options
=======
                along the Line-Of-Sight (LOS)
            looks: Number of looks to take in range and azimuth
>>>>>>> 5cb60770

        Returns:
            A Batch object containing the InSAR job
        """
        arguments = locals().copy()
<<<<<<< HEAD
        arguments.update(kwargs)
        arguments.pop('kwargs')
=======
>>>>>>> 5cb60770
        arguments.pop('self')
        job_dict = self.prepare_insar_job(**arguments)
        return self.submit_prepared_jobs(prepared_jobs=job_dict)

    @classmethod
    def prepare_insar_job(cls,
                          granule1: str,
                          granule2: str,
                          name: Optional[str] = None,
<<<<<<< HEAD
                          include_look_vectors: Optional[bool] = None,
                          include_los_displacement: Optional[bool] = None,
                          looks: Union[Literal['20x4'], Literal['10x2']] = None,
                          **kwargs) -> dict:
=======
                          include_look_vectors: bool = False,
                          include_los_displacement: bool = False,
                          looks: Literal['20x4', '10x2'] = '20x4') -> dict:
>>>>>>> 5cb60770
        """Submit an InSAR job

        Args:
            granule1: The first granule (scene) to use
            granule2: The second granule (scene) to use
            name: A name for the job
            include_look_vectors: Include the look vector theta and phi files in the product package
            include_los_displacement: Include a GeoTIFF in the product package containing displacement values
<<<<<<< HEAD
            along the Line-Of-Sight (LOS)
            looks: Number of looks to take in range and azimuth
            **kwargs: Extra job parameters specifying custom processing options
=======
                along the Line-Of-Sight (LOS)
            looks: Number of looks to take in range and azimuth
>>>>>>> 5cb60770

        Returns:
            A dictionary containing the prepared InSAR job
        """
        job_parameters = locals().copy()
<<<<<<< HEAD
        job_parameters.update(kwargs)
        for key in ['kwargs', 'cls', 'granule1', 'granule2', 'name']:
            job_parameters.pop(key)arguments = locals()
        for key in ['kwargs', 'granule1', 'granule2', 'name', 'cls']:
            arguments.pop(key)

        job_parameters = {
            **arguments,
            **kwargs
        }

        job_dict = {
            'job_parameters': {'granules': [granule1, granule2],
                               **{k: v for k, v in job_parameters.items() if v is not None}},
=======
        for key in ['cls', 'granule1', 'granule2', 'name']:
            job_parameters.pop(key)

        job_dict = {
            'job_parameters': {'granules': [granule1, granule2], **job_parameters},
>>>>>>> 5cb60770
            'job_type': 'INSAR_GAMMA',
        }
        if name is not None:
            job_dict['name'] = name
        return job_dict

    def my_info(self) -> dict:
        """
        Returns:
            Your user information
        """
        try:
            response = self.session.get(urljoin(self.url, '/user'))
            response.raise_for_status()
        except HTTPError:
            raise HyP3Error('Unable to get user information from API')
        return response.json()

    def check_quota(self) -> int:
        """
        Returns:
            The number of jobs left in your quota
        """
        info = self.my_info()
        return info['quota']['remaining']<|MERGE_RESOLUTION|>--- conflicted
+++ resolved
@@ -222,17 +222,6 @@
     def submit_rtc_job(self,
                        granule: str,
                        name: Optional[str] = None,
-<<<<<<< HEAD
-                       dem_matching: Optional[bool] = None,
-                       include_dem: Optional[bool] = None,
-                       include_inc_map: Optional[bool] = None,
-                       include_scattering_area: Optional[bool] = None,
-                       radiometry: Literal['sigma0', 'gamma0'] = None,
-                       resolution: Literal[30] = None,
-                       scale: Literal['amplitude', 'power'] = None,
-                       speckle_filter: Optional[bool] = None,
-                       **kwargs) -> Batch:
-=======
                        dem_matching: bool = False,
                        include_dem: bool = False,
                        include_inc_map: bool = False,
@@ -242,7 +231,6 @@
                        resolution: Literal[30] = 30,
                        scale: Literal['amplitude', 'power'] = 'power',
                        speckle_filter: bool = False) -> Batch:
->>>>>>> 5cb60770
         """Submit an RTC job
 
         Args:
@@ -251,34 +239,19 @@
             dem_matching: Coregisters SAR data to the DEM, rather than using dead reckoning based on orbit files
             include_dem: Include the DEM file in the product package
             include_inc_map: Include the incidence angle map in the product package
-<<<<<<< HEAD
+            include_rgb: Include a false-color RGB decomposition in the product package for dual-pol granules
+            (ignored for single-pol granules)
             include_scattering_area: Include the scattering area in the product package
             radiometry: Backscatter coefficient normalization, either by ground area (sigma0) or illuminated area
             projected into the look direction (gamma0)
             resolution: Desired output pixel spacing in meters
             scale: Scale of output image; either power or amplitude
             speckle_filter: Apply an Enhanced Lee speckle filter
-            **kwargs: Extra job parameters specifying custom processing options
-=======
-            include_rgb: Include a false-color RGB decomposition in the product package for dual-pol granules
-            (ignored for single-pol granules)
-            include_scattering_area: Include the scattering area in the product package
-            radiometry: Backscatter coefficient normalization, either by ground area (sigma0) or illuminated area
-                projected into the look direction (gamma0)
-            resolution: Desired output pixel spacing in meters
-            scale: Scale of output image; either power or amplitude
-            speckle_filter: Apply an Enhanced Lee speckle filter
->>>>>>> 5cb60770
 
         Returns:
             A Batch object containing the RTC job
         """
         arguments = locals()
-<<<<<<< HEAD
-        arguments.update(kwargs)
-        arguments.pop('kwargs')
-=======
->>>>>>> 5cb60770
         arguments.pop('self')
         job_dict = self.prepare_rtc_job(**arguments)
         return self.submit_prepared_jobs(prepared_jobs=job_dict)
@@ -287,17 +260,6 @@
     def prepare_rtc_job(cls,
                         granule: str,
                         name: Optional[str] = None,
-<<<<<<< HEAD
-                        dem_matching: Optional[bool] = None,
-                        include_dem: Optional[bool] = None,
-                        include_inc_map: Optional[bool] = None,
-                        include_scattering_area: Optional[bool] = None,
-                       radiometry: Literal['sigma0', 'gamma0'] = None,
-                       resolution: Literal[30] = None,
-                       scale: Literal['amplitude', 'power'] = None,
-                        speckle_filter: Optional[bool] = None,
-                        **kwargs) -> dict:
-=======
                         dem_matching: bool = False,
                         include_dem: bool = False,
                         include_inc_map: bool = False,
@@ -307,7 +269,6 @@
                         resolution: Literal[30] = 30,
                         scale: Literal['amplitude', 'power'] = 'power',
                         speckle_filter: bool = False) -> dict:
->>>>>>> 5cb60770
         """Submit an RTC job
 
         Args:
@@ -316,15 +277,6 @@
             dem_matching: Coregisters SAR data to the DEM, rather than using dead reckoning based on orbit files
             include_dem: Include the DEM file in the product package
             include_inc_map: Include the incidence angle map in the product package
-<<<<<<< HEAD
-            include_scattering_area: Include the scattering area in the product package
-            radiometry: Backscatter coefficient normalization, either by ground area (sigma0) or illuminated area
-            projected into the look direction (gamma0)
-            resolution: Desired output pixel spacing in meters
-            scale: Scale of output image; either power or amplitude
-            speckle_filter: Apply an Enhanced Lee speckle filter
-            **kwargs: Extra job parameters specifying custom processing options
-=======
             include_rgb: Include a false-color RGB decomposition in the product package for dual-pol granules
             (ignored for single-pol granules)
             include_scattering_area: Include the scattering area in the product package
@@ -333,28 +285,19 @@
             resolution: Desired output pixel spacing in meters
             scale: Scale of output image; either power or amplitude
             speckle_filter: Apply an Enhanced Lee speckle filter
->>>>>>> 5cb60770
 
         Returns:
             A dictionary containing the prepared RTC job
         """
         job_parameters = locals().copy()
-<<<<<<< HEAD
-        job_parameters.update(kwargs)
         for key in ['kwargs', 'granule', 'name', 'cls']:
             job_parameters.pop(key, None)
 
         job_dict = {
             'job_parameters': {'granules': [granule], **{k: v for k, v in job_parameters.items() if v is not None}},
-=======
-        for key in ['granule', 'name', 'cls']:
-            job_parameters.pop(key, None)
-
-        job_dict = {
-            'job_parameters': {'granules': [granule], **job_parameters},
->>>>>>> 5cb60770
-            'job_type': 'RTC_GAMMA',
+            'job_type': 'RTC_GAMMA'
         }
+
         if name is not None:
             job_dict['name'] = name
         return job_dict
@@ -363,16 +306,9 @@
                          granule1: str,
                          granule2: str,
                          name: Optional[str] = None,
-<<<<<<< HEAD
-                         include_look_vectors: Optional[bool] = None,
-                         include_los_displacement: Optional[bool] = None,
-                         looks: Literal['10x2', '20x2'] = None,
-                         **kwargs) -> Batch:
-=======
                          include_look_vectors: bool = False,
                          include_los_displacement: bool = False,
                          looks: Literal['20x4', '10x2'] = '20x4') -> Batch:
->>>>>>> 5cb60770
         """Submit an InSAR job
 
         Args:
@@ -381,24 +317,13 @@
             name: A name for the job
             include_look_vectors: Include the look vector theta and phi files in the product package
             include_los_displacement: Include a GeoTIFF in the product package containing displacement values
-<<<<<<< HEAD
-            along the Line-Of-Sight (LOS)
-            looks: Number of looks to take in range and azimuth
-            **kwargs: Extra job parameters specifying custom processing options
-=======
                 along the Line-Of-Sight (LOS)
             looks: Number of looks to take in range and azimuth
->>>>>>> 5cb60770
 
         Returns:
             A Batch object containing the InSAR job
         """
         arguments = locals().copy()
-<<<<<<< HEAD
-        arguments.update(kwargs)
-        arguments.pop('kwargs')
-=======
->>>>>>> 5cb60770
         arguments.pop('self')
         job_dict = self.prepare_insar_job(**arguments)
         return self.submit_prepared_jobs(prepared_jobs=job_dict)
@@ -408,16 +333,9 @@
                           granule1: str,
                           granule2: str,
                           name: Optional[str] = None,
-<<<<<<< HEAD
-                          include_look_vectors: Optional[bool] = None,
-                          include_los_displacement: Optional[bool] = None,
-                          looks: Union[Literal['20x4'], Literal['10x2']] = None,
-                          **kwargs) -> dict:
-=======
                           include_look_vectors: bool = False,
                           include_los_displacement: bool = False,
                           looks: Literal['20x4', '10x2'] = '20x4') -> dict:
->>>>>>> 5cb60770
         """Submit an InSAR job
 
         Args:
@@ -426,41 +344,18 @@
             name: A name for the job
             include_look_vectors: Include the look vector theta and phi files in the product package
             include_los_displacement: Include a GeoTIFF in the product package containing displacement values
-<<<<<<< HEAD
-            along the Line-Of-Sight (LOS)
-            looks: Number of looks to take in range and azimuth
-            **kwargs: Extra job parameters specifying custom processing options
-=======
                 along the Line-Of-Sight (LOS)
             looks: Number of looks to take in range and azimuth
->>>>>>> 5cb60770
 
         Returns:
             A dictionary containing the prepared InSAR job
         """
         job_parameters = locals().copy()
-<<<<<<< HEAD
-        job_parameters.update(kwargs)
-        for key in ['kwargs', 'cls', 'granule1', 'granule2', 'name']:
-            job_parameters.pop(key)arguments = locals()
-        for key in ['kwargs', 'granule1', 'granule2', 'name', 'cls']:
-            arguments.pop(key)
-
-        job_parameters = {
-            **arguments,
-            **kwargs
-        }
-
-        job_dict = {
-            'job_parameters': {'granules': [granule1, granule2],
-                               **{k: v for k, v in job_parameters.items() if v is not None}},
-=======
         for key in ['cls', 'granule1', 'granule2', 'name']:
             job_parameters.pop(key)
 
         job_dict = {
             'job_parameters': {'granules': [granule1, granule2], **job_parameters},
->>>>>>> 5cb60770
             'job_type': 'INSAR_GAMMA',
         }
         if name is not None:
